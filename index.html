<!DOCTYPE html>
<html lang="en">
<head>
  <meta charset="UTF-8" />
  <meta name="viewport" content="width=device-width, initial-scale=1.0" />
  <title>HubSpot Calling Widget </title>
  <link rel="icon" href="data:image/svg+xml,<svg xmlns=%22http://www.w3.org/2000/svg%22 viewBox=%220 0 100 100%22><text y=%22.9em%22 font-size=%2290%22>📞</text></svg>" />
  <style>
    body {
      font-family: Arial, sans-serif;
      margin: 0;
      padding: 0;
      display: flex;
      justify-content: center;
      align-items: center;
      min-height: 100vh;
      background-color: #f4f4f4;
    }
    #widget-container {
      text-align: center;
      background: #ffffff;
      border: 1px solid #ddd;
      border-radius: 8px;
      box-shadow: 0 4px 6px rgba(0, 0, 0, 0.1);
      width: 400px;
      padding: 20px;
    }
    button {
      padding: 10px 20px;
      margin: 10px;
      font-size: 16px;
      border: none;
      border-radius: 4px;
      cursor: pointer;
    }
    button:disabled {
      background: #ddd;
      cursor: not-allowed;
    }
    .primary-button {
      background-color: #007bff;
      color: white;
    }
    .danger-button {
      background-color: #dc3545;
      color: white;
    }
    .success-button {
      background-color: #28a745;
      color: white;
    }
    .status-container {
      margin-top: 20px;
      padding: 10px;
      border: 1px solid #ddd;
      border-radius: 4px;
      background-color: #f9f9f9;
    }
    .status-indicator {
      display: inline-block;
      width: 12px;
      height: 12px;
      border-radius: 50%;
      margin-right: 5px;
    }
    .status-connected {
      background-color: #28a745;
    }
    .status-disconnected {
      background-color: #dc3545;
    }
    .status-pending {
      background-color: #ffc107;
    }
    .debug-log {
      margin-top: 20px;
      max-height: 150px;
      overflow-y: auto;
      text-align: left;
      padding: 10px;
      border: 1px solid #ddd;
      border-radius: 4px;
      background-color: #f9f9f9;
      font-family: monospace;
      font-size: 12px;
    }
    .log-entry {
      margin: 2px 0;
    }
    .log-error {
      color: #dc3545;
    }
    .log-success {
      color: #28a745;
    }
    .log-info {
      color: #007bff;
    }
    /* Modal styles */
    .modal {
      display: none;
      position: fixed;
      z-index: 1000;
      left: 0;
      top: 0;
      width: 100%;
      height: 100%;
      background-color: rgba(0, 0, 0, 0.5);
    }

    .modal-content {
      background-color: #fff;
      margin: 15% auto;
      padding: 20px;
      border-radius: 8px;
      width: 80%;
      max-width: 500px;
    }

    .modal-header {
      display: flex;
      justify-content: space-between;
      align-items: center;
      margin-bottom: 15px;
    }

    .modal-header h3 {
      margin: 0;
    }

    .close {
      color: #aaa;
      font-size: 28px;
      font-weight: bold;
      cursor: pointer;
    }

    .close:hover {
      color: #000;
    }

    .modal-body {
      margin-bottom: 15px;
    }

    .modal-footer {
      display: flex;
      justify-content: flex-end;
    }

    /* Blinking animation for recording indicator */
    @keyframes blink {
      0% { opacity: 1; }
      50% { opacity: 0.3; }
      100% { opacity: 1; }
    }
  </style>
</head>
<body>
<div id="widget-container">
  <h1>HubSpot Calling Widget</h1>


  <p>Simulate calling actions using the buttons below:</p>
  <button id="login-btn" class="primary-button">Log In</button>
  <button id="logout-btn" class="primary-button danger-button" disabled>Log Out</button>
  <button id="outbound-btn" class="primary-button success-button">Outbound Call</button>
  <button id="teams-call-btn" class="primary-button success-button">Teams Call</button>
  <button id="incoming-btn" class="primary-button success-button">Incoming Call</button>
  <button id="answer-btn" class="primary-button success-button" disabled>Answer Call</button>
  <button id="end-btn" class="primary-button danger-button" disabled>End Call</button>
  <button id="resize-btn" class="primary-button">Resize Widget</button>
  <button id="test-connection-btn" class="primary-button">Test Connection V1.0</button>
  <button id="history-btn" class="primary-button">Call History</button>

  <!-- Call History View -->
  <div class="status-container" id="call-history-container" style="display: none; max-height: 300px; overflow-y: auto;">
    <h3>Call History</h3>
    <div id="call-history-list">
      <p>No call history available.</p>
    </div>
  </div>

  <!-- Recordings View -->
  <div class="status-container" id="recordings-container" style="display: none; max-height: 300px; overflow-y: auto;">
    <h3>Recordings</h3>
    <div id="recordings-list">
      <p>No recordings available.</p>
    </div>
    <button id="recordings-btn" class="primary-button">Show Recordings</button>
  </div>

  <!-- Status container for connectivity troubleshooting as specified in "Debug and Refine the Flow" section -->
  <div class="status-container">
    <h3>Connection Status</h3>
    <div>
      <span class="status-indicator status-pending" id="connection-status"></span>
      <span id="status-text">Initializing...</span>
    </div>
    <div>
      <p>Portal ID: <span id="portal-id">Not connected</span></p>
      <p>User ID: <span id="user-id">Not connected</span></p>
    </div>
  </div>

  <!-- Call status container for call management features -->
  <div class="status-container" id="call-status-container" style="display: none;">
    <h3>Call Status</h3>
    <div>
      <p>Status: <span id="call-status-text">No active call</span></p>
      <p>Duration: <span id="call-duration">00:00:00</span></p>
    </div>
    <div>
      <button id="mute-btn" class="primary-button" disabled>Mute</button>
      <button id="hold-btn" class="primary-button" disabled>Hold</button>
      <button id="transfer-btn" class="primary-button" disabled>Transfer</button>
    </div>

    <!-- Call recording controls -->
    <div style="margin-top: 10px; border-top: 1px solid #ddd; padding-top: 10px;">
      <button id="record-btn" class="primary-button danger-button" disabled>Start Recording</button>
      <span id="recording-status" style="margin-left: 10px; display: none;">
        <span style="color: red; animation: blink 1s infinite;">●</span> Recording...
      </span>
    </div>

    <!-- Contact information display -->
    <div id="contact-info-display" style="margin-top: 15px; border-top: 1px solid #ddd; padding-top: 10px; display: none;">
      <h4>Contact Information</h4>
      <div id="contact-details">
        <p><strong>Name:</strong> <span id="contact-name">-</span></p>
        <p><strong>Company:</strong> <span id="contact-company">-</span></p>
        <p><strong>Phone:</strong> <span id="contact-phone">-</span></p>
        <p><strong>Email:</strong> <span id="contact-email">-</span></p>
      </div>
      <button id="add-notes-btn" class="primary-button" style="margin-top: 10px;">Add Notes</button>
    </div>
  </div>

  <!-- Debug log area for enhanced error handling as specified in "Debug and Refine the Flow" section -->
  <div class="debug-log" id="debug-log">
    <div class="log-entry log-info">Initializing HubSpot Calling Widget...</div>
  </div>
</div>

<!-- Call Notes Modal -->
<div id="notes-modal" class="modal">
  <div class="modal-content">
    <div class="modal-header">
      <h3>Call Notes</h3>
      <span class="close" id="close-notes-modal">&times;</span>
    </div>
    <div class="modal-body">
      <p>Add notes about this call. These notes will be saved with the call record in HubSpot.</p>
      <textarea id="call-notes" rows="5" style="width: 100%; padding: 8px; margin-top: 10px;" placeholder="Enter your notes here..."></textarea>
    </div>
    <div class="modal-footer">
      <button id="save-notes-btn" class="primary-button success-button">Save Notes</button>
    </div>
  </div>
</div>

<!-- Outbound Call Modal -->
<div id="outbound-modal" class="modal">
  <div class="modal-content">
    <div class="modal-header">
      <h3>Make Outbound Call</h3>
      <span class="close" id="close-outbound-modal">&times;</span>
    </div>
    <div class="modal-body">
      <p>Enter the phone number you want to call. The number should include the country code.</p>
      <input type="text" id="outbound-number" style="width: 100%; padding: 8px; margin-top: 10px;" placeholder="e.g. +61423662930 or 61423662930">
      <p style="margin-top: 10px; font-size: 12px; color: #666;">
        Phone numbers will be automatically formatted to E.164 format (with a leading + and only digits).
      </p>
    </div>
    <div class="modal-footer">
      <button id="dial-btn" class="primary-button success-button">Dial Number</button>
    </div>
  </div>
</div>

<!-- Teams Call Modal -->
<div id="teams-call-modal" class="modal">
  <div class="modal-content">
    <div class="modal-header">
      <h3>Make Teams Call</h3>
      <span class="close" id="close-teams-call-modal">&times;</span>
    </div>
    <div class="modal-body">
      <p>Enter the phone number you want to call using Microsoft Teams. The number should include the country code.</p>
      <input type="text" id="teams-call-number" style="width: 100%; padding: 8px; margin-top: 10px;" placeholder="e.g. +61423662930 or 61423662930">
      <p style="margin-top: 10px; font-size: 12px; color: #666;">
        Phone numbers will be automatically formatted to E.164 format (with a leading + and only digits).
      </p>
    </div>
    <div class="modal-footer">
      <button id="teams-dial-btn" class="primary-button success-button">Call with Teams</button>
    </div>
  </div>
</div>

<!-- Load the HubSpot Calling Extensions SDK directly like the demo -->
<script src="https://cdn.jsdelivr.net/npm/@hubspot/calling-extensions-sdk@latest/dist/main.js"></script>
<!-- Load the SDK loader for fallback support and UUID library -->
<script src="sdk-loader.js"></script>
<script src="https://cdn.jsdelivr.net/npm/uuid/dist/umd/uuidv4.min.js"></script>
<script>
  // Global unhandled promise rejection handler
  window.addEventListener('unhandledrejection', function(event) {
    // Check if it's a 404 error from the terminate endpoint
    const error = event.reason;
    if (error && error.message && error.message.includes('404') &&
            error.message.includes('terminate')) {
      console.log('[DEBUG_LOG] Caught unhandled promise rejection: Call termination API endpoint returned 404');
      console.log('[DEBUG_LOG] This may be due to API changes in HubSpot. The call has been ended locally.');

      // Prevent the default browser handling of the error
      event.preventDefault();
    } else {
      console.log('[DEBUG_LOG] Caught unhandled promise rejection:', error);
    }
  });
  // Initialize State
  const state = {
    userId: null,
    portalId: null,
    ownerId: null,
    externalCallId: null,
    toNumber: null,
    fromNumber: null, // Will be set from HubSpot in onReady event
    isConnected: false,
    connectionStatus: "pending", // pending, connected, disconnected
    callStartTime: null,
    callDuration: 0,
    callActive: false,
    callMuted: false,
    callOnHold: false,
    callTimer: null,
    currentContact: null,
    callNotes: "", // Store notes for the current call
    callHistory: [], // Store history of calls with notes,
    isRecording: false, // Track if recording is active
    recordingStartTime: null, // When recording started
    recordings: [] // Store recordings
  };

  // Debug logging function as specified in "Debug and Refine the Flow" section
  // logMessage function is already declared in sdk-loader.js
  logMessage = function(message, type = "info") {
    console.log(`[DEBUG_LOG] ${message}`);

    // Add to UI debug log
    const debugLog = document.getElementById("debug-log");
    const logEntry = document.createElement("div");
    logEntry.className = `log-entry log-${type}`;
    logEntry.textContent = message;
    debugLog.appendChild(logEntry);

    // Auto-scroll to bottom
    debugLog.scrollTop = debugLog.scrollHeight;
  }

  // Update connection status UI
  // updateConnectionStatus function is already declared in sdk-loader.js
  updateConnectionStatus = function(status, message) {
    const statusIndicator = document.getElementById("connection-status");
    const statusText = document.getElementById("status-text");
    const portalIdElement = document.getElementById("portal-id");
    const userIdElement = document.getElementById("user-id");

    // Remove all status classes
    statusIndicator.classList.remove("status-connected", "status-disconnected", "status-pending");

    // Add appropriate class
    statusIndicator.classList.add(`status-${status}`);

    // Update status text
    statusText.textContent = message;

    // Update state
    state.connectionStatus = status;
    state.isConnected = status === "connected";

    // Update IDs if connected
    if (status === "connected") {
      portalIdElement.textContent = state.portalId || "Unknown";
      userIdElement.textContent = state.userId || "Unknown";
    }
  }

  // Initialize Calling Extensions SDK using the SDK Loader
  // cti variable is already declared in sdk-loader.js

  // Configure the SDK initialization options
  const sdkOptions = {
    // Pass the logging and status update functions to the SDK loader
    logMessage: logMessage,
    updateConnectionStatus: updateConnectionStatus,

    // Configure the CTI options
    ctiOptions: {
      debugMode: true, // Enables debugging logs as required in HubSpot_App_v2.md
      eventHandlers: {
        onReady: ({ portalId, userId, ownerId } = {}) => {
          logMessage("HubSpot Calling Widget Ready", "success");
          logMessage(`Portal ID: ${portalId || 'Unknown'}`, "info");
          logMessage(`User ID: ${userId || 'Unknown'}`, "info");
          logMessage(`Owner ID: ${ownerId || 'Unknown'}`, "info");

          state.userId = userId || 0;
          state.portalId = portalId || 0;
          state.ownerId = ownerId || 0;

          // In a real implementation, you would make an API call to HubSpot to get the owner's phone number
          // using the ownerId. For now, we'll set a default value.
          // Example API call:
          // fetch(`https://api.hubspot.com/crm/v3/owners/${ownerId}`, {
          //   headers: { Authorization: `Bearer ${accessToken}` }
          // })
          // .then(response => response.json())
          // .then(data => {
          //   state.fromNumber = data.phoneNumber || "+1234567890";
          //   logMessage(`Owner's phone number set to ${state.fromNumber}`, "success");
          // })
          // .catch(error => {
          //   logMessage(`Failed to get owner's phone number: ${error.message}`, "error");
          //   state.fromNumber = "+1234567890"; // Fallback
          // });

          // For this demo, we'll set a default value
          state.fromNumber = "+6137105000";
          logMessage(`Owner's phone number set to ${state.fromNumber}`, "info");

          // Initialize the calling extension as specified in "Register and Associate Your Widget" section
          cti.initialized({
            isLoggedIn: false,
            isAvailable: false,
            sizeInfo: { width: 400, height: 650 },
          });

          // Update connection status
          updateConnectionStatus("connected", "Connected to HubSpot");
          logMessage("Calling extension initialized successfully", "success");
        },
        onError: (error) => {
          // Handle errors as specified in "Debug and Refine the Flow" section
          logMessage(`Error: ${error.message || 'Unknown error'}`, "error");
          updateConnectionStatus("disconnected", `Error: ${error.message || 'Unknown error'}`);

          // Troubleshooting guidance as specified in "Debug and Refine the Flow" section
          logMessage("Troubleshooting: Check widget URL, access token, and scopes", "error");
        },
        onDialNumber: (data) => {
          logMessage(`Dialing number: ${data.phoneNumber}`, "info");

          // Format the phone number to ensure it's in E.164 format
          let phoneNumber = data.phoneNumber;

          // Basic validation and formatting for phone numbers
          // Remove any non-digit characters except the leading +
          phoneNumber = phoneNumber.replace(/[^\d+]/g, '');

          // Ensure it starts with a + if it doesn't already
          if (!phoneNumber.startsWith('+')) {
            phoneNumber = '+' + phoneNumber;
          }

          logMessage(`Formatted phone number: ${phoneNumber}`, "info");
          state.toNumber = phoneNumber;

          // Handle outbound call as mentioned in "Debug and Refine the Flow" section
          const externalCallId = uuidv4();
          state.externalCallId = externalCallId;

          try {
            // Create engagement in HubSpot but reroute the actual call to Microsoft Teams
            // cti.outgoingCall({
            //   externalCallId: externalCallId,
            //   createEngagement: true, // Create engagement in HubSpot as required
            //   fromNumber: state.fromNumber,
            //   toNumber: phoneNumber, // Use the formatted phone number
            // });

            logMessage(`HubSpot engagement created for call to: ${phoneNumber}`, "success");

            // Start call timer to track call duration and update UI
            // startCallTimer();

            // Create Teams deep link URL
            // For PSTN calls, the format should be 4:<phonenumber> without the + prefix and country code
            let formattedPhoneNumber = phoneNumber.replace('+', '');
            // Remove the country code "61" if it's at the beginning of the number
            if (formattedPhoneNumber.startsWith('61')) {
              formattedPhoneNumber = formattedPhoneNumber.substring(2);
            }
            const teamsUrl = `https://teams.microsoft.com/l/call/0/0?users=4:${formattedPhoneNumber}`;
            logMessage(`Teams URL created: ${teamsUrl}`, "info");

            // Open the Teams URL in a dedicated window
            openTeamsUrlSilently(teamsUrl);

            logMessage(`Teams call initiated to: ${phoneNumber}`, "success");
            enableButtons([endButton]);
          } catch (error) {
            logMessage(`Error initiating outbound call: ${error.message || 'Unknown error'}`, "error");
            // Handle the error gracefully
            updateConnectionStatus("connected", "Call initiation failed, but connection is still active");
          }
        },
        // Add additional event handlers as specified in "Debug and Refine the Flow" section
        onEngagementCreated: (data) => {
          logMessage(`Engagement created: ${JSON.stringify(data)}`, "success");

          // Verify engagements as specified in "Debug and Refine the Flow" section
          logMessage("Engagement should appear in Activity Feed for the contact", "info");
        },
        onEngagementFailed: (error) => {
          logMessage(`Engagement creation failed: ${error.message || 'Unknown error'}`, "error");

          // Troubleshooting guidance
          logMessage("Check CRM permissions and contact record access", "error");
        },
        onCallCompleted: (data) => {
          logMessage(`Call completed: ${JSON.stringify(data)}`, "success");
        },
        // Add handler for CREATE_ENGAGEMENT_SUCCEEDED event
        onCreateEngagementSucceeded: (data) => {
          logMessage(`Engagement creation succeeded: ${JSON.stringify(data)}`, "success");
          // You can add additional logic here if needed
        },
        // Add handler for INITIATE_CALL_ID_FAILED event
        onInitiateCallIdFailed: (error) => {
          logMessage(`Call ID initiation failed: ${JSON.stringify(error)}`, "error");

          // Update UI to reflect the failure
          updateConnectionStatus("connected", "Call initiation failed, but connection is still active");

          // Enable the appropriate buttons
          disableButtons([endButton]);
          enableButtons([incomingButton]);

          // Provide troubleshooting guidance
          logMessage("The call could not be initiated with HubSpot. This may be due to:", "error");
          logMessage("1. API rate limits being exceeded", "error");
          logMessage("2. Invalid phone number format", "error");
          logMessage("3. Server-side issues at HubSpot", "error");
          logMessage("The engagement was still created successfully.", "info");
        },
        // Add handler for OUTGOINGCALL event
        onOutgoingCall: (data) => {
          logMessage(`Outgoing call event received: ${JSON.stringify(data)}`, "info");

          // Extract call information from the event data
          const { toNumber, fromNumber, externalCallId } = data;

          // Update state with call information
          state.toNumber = toNumber;
          state.fromNumber = fromNumber || state.fromNumber;
          state.externalCallId = externalCallId;

          logMessage(`Handling outgoing call to: ${toNumber}`, "success");

          // Update UI to reflect the active call
          updateConnectionStatus("connected", "Call in progress");

          // Enable the appropriate buttons for an active call
          enableButtons([endButton]);
          disableButtons([incomingButton]);

          // Start call timer
          startCallTimer();

          // Return a response to HubSpot to acknowledge the event
          return {
            success: true
          };
        },
      },
    }
  };

  // Initialize the SDK directly like the demo
  try {
    // Access the SDK via window.default like in the demo
    const CallingExtensions = window.default;

    if (CallingExtensions) {
      // Create the CTI instance directly
      cti = new CallingExtensions(sdkOptions.ctiOptions);

      // Ensure Constants is properly initialized
      if (window.Constants) {
        cti.Constants = window.Constants;
        logMessage("Constants initialized successfully", "success");
      } else {
        logMessage("Constants not found in window, some features may not work correctly", "warning");
      }

      logMessage("SDK initialized successfully using direct initialization", "success");
    } else {
      // If direct initialization fails, fall back to the SDK Loader
      logMessage("Direct initialization failed, falling back to SDK Loader", "warning");
      window.HubSpotSDKLoader.initializeSDK(sdkOptions)
              .then(ctiInstance => {
                // Store the cti instance for use throughout the code
                cti = ctiInstance;
                logMessage("SDK initialized successfully using SDK Loader", "success");
              })
              .catch(error => {
                logMessage(`Failed to initialize SDK: ${error.message}`, "error");
                updateConnectionStatus("disconnected", "Failed to initialize SDK");
              });
    }
  } catch (error) {
    logMessage(`Error during direct initialization: ${error.message}`, "error");

    // Fall back to the SDK Loader
    logMessage("Falling back to SDK Loader", "warning");
    window.HubSpotSDKLoader.initializeSDK(sdkOptions)
            .then(ctiInstance => {
              // Store the cti instance for use throughout the code
              cti = ctiInstance;

              // Double-check Constants initialization in fallback path
              if (!cti.Constants && window.Constants) {
                cti.Constants = window.Constants;
                logMessage("Constants initialized in fallback path", "success");
              }

              logMessage("SDK initialized successfully using SDK Loader", "success");
            })
            .catch(fallbackError => {
              logMessage(`Failed to initialize SDK with fallback: ${fallbackError.message}`, "error");
              updateConnectionStatus("disconnected", "Failed to initialize SDK");
            });
  }

  // Call Management Functions

  // Button Actions
  const logInButton = document.getElementById("login-btn");
  const logOutButton = document.getElementById("logout-btn");
  const outboundButton = document.getElementById("outbound-btn");
  const teamsCallButton = document.getElementById("teams-call-btn");
  const incomingButton = document.getElementById("incoming-btn");
  const answerButton = document.getElementById("answer-btn");
  const endButton = document.getElementById("end-btn");
  const resizeButton = document.getElementById("resize-btn");
  const testConnectionButton = document.getElementById("test-connection-btn");
  const muteButton = document.getElementById("mute-btn");
  const holdButton = document.getElementById("hold-btn");
  const transferButton = document.getElementById("transfer-btn");
  const contactInfoDisplay = document.getElementById("contact-info-display");
  const contactName = document.getElementById("contact-name");
  const contactCompany = document.getElementById("contact-company");
  const contactPhone = document.getElementById("contact-phone");
  const contactEmail = document.getElementById("contact-email");
  const addNotesButton = document.getElementById("add-notes-btn");

  // Notes modal elements
  const notesModal = document.getElementById("notes-modal");
  const closeNotesModalBtn = document.getElementById("close-notes-modal");
  const callNotesTextarea = document.getElementById("call-notes");
  const saveNotesButton = document.getElementById("save-notes-btn");

  // Outbound call modal elements
  const outboundModal = document.getElementById("outbound-modal");
  const closeOutboundModalBtn = document.getElementById("close-outbound-modal");
  const outboundNumberInput = document.getElementById("outbound-number");
  const dialButton = document.getElementById("dial-btn");

  // Teams call modal elements
  const teamsCallModal = document.getElementById("teams-call-modal");
  const closeTeamsCallModalBtn = document.getElementById("close-teams-call-modal");
  const teamsCallNumberInput = document.getElementById("teams-call-number");
  const teamsDialButton = document.getElementById("teams-dial-btn");

  // Call history elements
  const historyButton = document.getElementById("history-btn");
  const callHistoryContainer = document.getElementById("call-history-container");
  const callHistoryList = document.getElementById("call-history-list");

  // Recording elements
  const recordButton = document.getElementById("record-btn");
  const recordingStatus = document.getElementById("recording-status");

  // Recordings view elements
  const recordingsContainer = document.getElementById("recordings-container");
  const recordingsList = document.getElementById("recordings-list");
  const recordingsButton = document.getElementById("recordings-btn");

  logInButton.addEventListener("click", () => {
    try {
      cti.userLoggedIn();
      logMessage("User Logged In", "success");
      updateConnectionStatus("connected", "User logged in");
      disableButtons([logInButton]);
      enableButtons([logOutButton, outboundButton, teamsCallButton, incomingButton]);
    } catch (error) {
      logMessage(`Error logging in: ${error.message || 'Unknown error'}`, "error");
      // Handle the error gracefully
      updateConnectionStatus("disconnected", "Login failed");
    }
  });

  logOutButton.addEventListener("click", () => {
    try {
      cti.userLoggedOut();
      logMessage("User Logged Out", "info");
      updateConnectionStatus("disconnected", "User logged out");
      disableButtons([logOutButton, outboundButton, teamsCallButton, incomingButton, answerButton, endButton]);
      enableButtons([logInButton]);
    } catch (error) {
      logMessage(`Error logging out: ${error.message || 'Unknown error'}`, "error");
      // Handle the error gracefully
      updateConnectionStatus("connected", "Logout failed, but connection is still active");
    }
  });

  // Format phone number to E.164 format
  function formatPhoneNumber(rawNumber) {
    // Format the phone number to ensure it's in E.164 format
    let phoneNumber = rawNumber;

    // Basic validation and formatting for phone numbers
    // Remove any non-digit characters except the leading +
    phoneNumber = phoneNumber.replace(/[^\d+]/g, '');

    // Ensure it starts with a + if it doesn't already
    if (!phoneNumber.startsWith('+')) {
      phoneNumber = '+' + phoneNumber;
    }

    return phoneNumber;
  }

  // Outbound call button event listener
  outboundButton.addEventListener("click", () => {
    // Show the outbound call modal
    outboundModal.style.display = "block";

    // Focus the input field
    outboundNumberInput.focus();

    logMessage("Outbound call modal opened", "info");
  });

  // Close outbound modal button event listener
  closeOutboundModalBtn.addEventListener("click", () => {
    outboundModal.style.display = "none";
    logMessage("Outbound call modal closed", "info");
  });

  // Dial button event listener
  dialButton.addEventListener("click", () => {
    const rawNumber = outboundNumberInput.value.trim();

    if (!rawNumber) {
      logMessage("Please enter a phone number", "error");
      return;
    }

    logMessage(`Dialing number: ${rawNumber}`, "info");

    try {
      // Format the phone number
      const phoneNumber = formatPhoneNumber(rawNumber);
      logMessage(`Formatted phone number: ${phoneNumber}`, "info");
      state.toNumber = phoneNumber;

      // Generate call ID
      state.externalCallId = uuidv4();
      logMessage(`Generated call ID: ${state.externalCallId}`, "info");

      // Close the modal
      outboundModal.style.display = "none";

      // Initiate outbound call
      try {
        cti.outgoingCall({
          externalCallId: state.externalCallId,
          createEngagement: true,
          fromNumber: state.fromNumber,
          toNumber: phoneNumber,
        });

        logMessage(`Outbound call initiated to: ${phoneNumber}`, "success");
        enableButtons([endButton]);
        disableButtons([outboundButton, incomingButton]);

        // Start call timer when call is initiated
        startCallTimer();
      } catch (error) {
        logMessage(`Error initiating outbound call: ${error.message || 'Unknown error'}`, "error");
        updateConnectionStatus("connected", "Call initiation failed, but connection is still active");
      }
    } catch (error) {
      logMessage(`Error in dial process: ${error.message}`, "error");
    }
  });

  // Teams call button event listener
  teamsCallButton.addEventListener("click", () => {
    // Show the Teams call modal
    teamsCallModal.style.display = "block";

    // Pre-populate the input field with the number from onDialNumber if available
    if (state.toNumber) {
      teamsCallNumberInput.value = state.toNumber;
      logMessage(`Pre-populated Teams call number with: ${state.toNumber}`, "info");
    }

    // Focus the input field
    teamsCallNumberInput.focus();

    logMessage("Teams call modal opened", "info");
  });

  // Close Teams call modal button event listener
  closeTeamsCallModalBtn.addEventListener("click", () => {
    teamsCallModal.style.display = "none";
    logMessage("Teams call modal closed", "info");
  });

  // Teams dial button event listener
  teamsDialButton.addEventListener("click", () => {
    const rawNumber = teamsCallNumberInput.value.trim();

    if (!rawNumber) {
      logMessage("Please enter a phone number", "error");
      return;
    }

    logMessage(`Initiating Teams call to: ${rawNumber}`, "info");

    try {
      // Format the phone number
      const phoneNumber = formatPhoneNumber(rawNumber);
      logMessage(`Formatted phone number: ${phoneNumber}`, "info");

      // Create Teams deep link URL
      // For PSTN calls, the format should be 4:<phonenumber> without the + prefix and country code
      let formattedPhoneNumber = phoneNumber.replace('+', '');
      // Remove the country code "61" if it's at the beginning of the number
      if (formattedPhoneNumber.startsWith('61')) {
        formattedPhoneNumber = formattedPhoneNumber.substring(2);
      }
      const teamsUrl = `https://teams.microsoft.com/l/call/0/0?users=4:${formattedPhoneNumber}`;
      logMessage(`Teams URL created: ${teamsUrl}`, "info");

      // Close the modal
      teamsCallModal.style.display = "none";

      // Open the Teams URL in a dedicated window
      openTeamsUrlSilently(teamsUrl);

      logMessage(`Teams call initiated to: ${phoneNumber}`, "success");
    } catch (error) {
      logMessage(`Error initiating Teams call: ${error.message}`, "error");
    }
  });

  // Close modal when clicking outside of it
  window.addEventListener("click", (event) => {
    if (event.target === outboundModal) {
      outboundModal.style.display = "none";
    } else if (event.target === teamsCallModal) {
      teamsCallModal.style.display = "none";
    }
  });

  incomingButton.addEventListener("click", () => {
    state.externalCallId = uuidv4(); // Generate unique call ID
    state.toNumber = "+9876543210"; // Example called number

    logMessage(`Simulating incoming call from ${state.fromNumber} to ${state.toNumber}`, "info");

    cti.incomingCall({
      externalCallId: state.externalCallId,
      createEngagement: true, // Log the call in HubSpot as required in "Debug and Refine the Flow" section
      fromNumber: state.fromNumber,
      toNumber: state.toNumber,
    });

    logMessage("Incoming call sent to HubSpot...", "success");
    enableButtons([answerButton]);
    disableButtons([incomingButton]);
  });

  answerButton.addEventListener("click", () => {
    try {
      cti.callAnswered({
        externalCallId: state.externalCallId,
      });
      logMessage("Call answered", "success");
      enableButtons([endButton]);
      disableButtons([answerButton]);

      // Start call timer when call is answered
      startCallTimer();
    } catch (error) {
      logMessage(`Error answering call: ${error.message || 'Unknown error'}`, "error");
      // Handle the error gracefully
      updateConnectionStatus("connected", "Call answer failed, but connection is still active");
    }
  });

  endButton.addEventListener("click", () => {
    // Define a fallback value for callEndStatus if cti.Constants is undefined
    const callEndStatus = cti.Constants && cti.Constants.callEndStatus
            ? cti.Constants.callEndStatus.INTERNAL_COMPLETED
            : "COMPLETED"; // Fallback value if Constants is undefined

    // Call the callEnded method with error handling
    try {
      const callEndPromise = cti.callEnded({
        externalCallId: state.externalCallId,
        callEndStatus: callEndStatus,
      });

      // Add error handling for the promise
      if (callEndPromise && typeof callEndPromise.catch === 'function') {
        callEndPromise.catch(error => {
          // Check if it's a 404 error from the terminate endpoint
          if (error && error.message && error.message.includes('404') &&
                  error.message.includes('terminate')) {
            logMessage("Warning: Call termination API endpoint returned 404. This may be due to API changes.", "warning");
            logMessage("The call has been ended locally, but HubSpot may not have been notified properly.", "warning");
            logMessage("This won't affect your ability to make or receive calls.", "info");
          } else {
            logMessage(`Error ending call: ${error.message || 'Unknown error'}`, "error");
          }
        });
      }
    } catch (error) {
      logMessage(`Error calling callEnded method: ${error.message || 'Unknown error'}`, "error");
    }

    logMessage("Call ended", "info");
    logMessage("Verifying engagement creation in HubSpot...", "info");
    disableButtons([endButton]);
    enableButtons([outboundButton, incomingButton]);

    // Stop call timer when call ends
    stopCallTimer();
  });

  // Call management button event listeners
  muteButton.addEventListener("click", toggleMute);
  holdButton.addEventListener("click", toggleHold);
  transferButton.addEventListener("click", transferCall);

  // Recording Functions

  // Toggle recording
  function toggleRecording() {
    if (!state.callActive) {
      logMessage("Cannot record: No active call", "error");
      return;
    }

    if (state.isRecording) {
      stopRecording();
    } else {
      startRecording();
    }
  }

  // Start recording
  function startRecording() {
    state.isRecording = true;
    state.recordingStartTime = new Date();

    // Update UI
    recordButton.textContent = "Stop Recording";
    recordingStatus.style.display = "inline";

    logMessage("Call recording started", "success");

    // In a real implementation, you would start the actual recording here
    // For this demo, we'll just simulate it
  }

  // Stop recording
  function stopRecording() {
    if (!state.isRecording) return;

    const recordingEndTime = new Date();
    const recordingDuration = Math.floor((recordingEndTime - state.recordingStartTime) / 1000); // in seconds

    // Create recording object
    const recording = {
      id: uuidv4(),
      callId: state.externalCallId,
      startTime: state.recordingStartTime.toISOString(),
      endTime: recordingEndTime.toISOString(),
      duration: recordingDuration,
      contact: state.currentContact ? {
        id: state.currentContact.id,
        name: `${state.currentContact.firstName} ${state.currentContact.lastName}`,
        phone: state.currentContact.phone
      } : null,
      // In a real implementation, you would include the actual recording data or a URL
      url: `recording_${Date.now()}.mp3` // Simulated URL
    };

    // Add to recordings array
    state.recordings.push(recording);

    // Reset recording state
    state.isRecording = false;
    state.recordingStartTime = null;

    // Update UI
    recordButton.textContent = "Start Recording";
    recordingStatus.style.display = "none";

    logMessage(`Call recording stopped (${formatDuration(recordingDuration)})`, "success");

    // In a real implementation, you would stop the actual recording here
    // For this demo, we'll just simulate it
  }

  // Recordings Functions

  // Toggle recordings view
  function toggleRecordings() {
    const isVisible = recordingsContainer.style.display !== 'none';

    if (isVisible) {
      recordingsContainer.style.display = 'none';
      recordingsButton.textContent = 'Show Recordings';
      logMessage("Recordings hidden", "info");
    } else {
      updateRecordingsList();
      recordingsContainer.style.display = 'block';
      recordingsButton.textContent = 'Hide Recordings';
      logMessage("Recordings displayed", "info");
    }
  }

  // Update recordings list
  function updateRecordingsList() {
    // Clear the list
    recordingsList.innerHTML = '';

    if (state.recordings.length === 0) {
      recordingsList.innerHTML = '<p>No recordings available.</p>';
      return;
    }

    // Create a list of recordings
    const recordingsTable = document.createElement('table');
    recordingsTable.style.width = '100%';
    recordingsTable.style.borderCollapse = 'collapse';

    // Add table header
    const tableHeader = document.createElement('thead');
    tableHeader.innerHTML = `
      <tr style="background-color: #f0f0f0; text-align: left;">
        <th style="padding: 8px; border-bottom: 1px solid #ddd;">Date/Time</th>
        <th style="padding: 8px; border-bottom: 1px solid #ddd;">Contact</th>
        <th style="padding: 8px; border-bottom: 1px solid #ddd;">Duration</th>
        <th style="padding: 8px; border-bottom: 1px solid #ddd;">Actions</th>
      </tr>
    `;
    recordingsTable.appendChild(tableHeader);

    // Add table body
    const tableBody = document.createElement('tbody');

    state.recordings.forEach(recording => {
      const row = document.createElement('tr');
      row.style.borderBottom = '1px solid #ddd';

      // Format date
      const date = new Date(recording.startTime);
      const formattedDate = `${date.toLocaleDateString()} ${date.toLocaleTimeString()}`;

      // Format duration
      const formattedDuration = formatDuration(recording.duration);

      // Format contact name
      const contactName = recording.contact ? recording.contact.name : 'Unknown';

      // Create row cells
      const dateCell = document.createElement('td');
      dateCell.style.padding = '8px';
      dateCell.textContent = formattedDate;

      const contactCell = document.createElement('td');
      contactCell.style.padding = '8px';
      contactCell.textContent = contactName;

      const durationCell = document.createElement('td');
      durationCell.style.padding = '8px';
      durationCell.textContent = formattedDuration;

      const actionsCell = document.createElement('td');
      actionsCell.style.padding = '8px';

      // Create play button
      const playButton = document.createElement('button');
      playButton.className = 'primary-button success-button';
      playButton.style.padding = '5px 10px';
      playButton.style.fontSize = '12px';
      playButton.textContent = 'Play';
      playButton.onclick = () => {
        playRecording(recording);
      };

      // Create download button
      const downloadButton = document.createElement('button');
      downloadButton.className = 'primary-button';
      downloadButton.style.padding = '5px 10px';
      downloadButton.style.fontSize = '12px';
      downloadButton.style.marginLeft = '5px';
      downloadButton.textContent = 'Download';
      downloadButton.onclick = () => {
        downloadRecording(recording);
      };

      // Add buttons to actions cell
      actionsCell.appendChild(playButton);
      actionsCell.appendChild(downloadButton);

      // Add cells to row
      row.appendChild(dateCell);
      row.appendChild(contactCell);
      row.appendChild(durationCell);
      row.appendChild(actionsCell);

      tableBody.appendChild(row);
    });

    recordingsTable.appendChild(tableBody);
    recordingsList.appendChild(recordingsTable);
  }

  // Play recording
  function playRecording(recording) {
    logMessage(`Playing recording from ${new Date(recording.startTime).toLocaleString()}`, "info");

    // In a real implementation, you would play the actual recording
    // For this demo, we'll just simulate it with an alert
    alert(`Playing recording: ${recording.url}\nDuration: ${formatDuration(recording.duration)}\nContact: ${recording.contact ? recording.contact.name : 'Unknown'}`);
  }

  // Download recording
  function downloadRecording(recording) {
    logMessage(`Downloading recording from ${new Date(recording.startTime).toLocaleString()}`, "info");

    // In a real implementation, you would download the actual recording
    // For this demo, we'll just simulate it with an alert
    alert(`Downloading recording: ${recording.url}\nDuration: ${formatDuration(recording.duration)}\nContact: ${recording.contact ? recording.contact.name : 'Unknown'}`);
  }

  // Call History Functions

  // Toggle call history view
  function toggleCallHistory() {
    const isVisible = callHistoryContainer.style.display !== 'none';

    if (isVisible) {
      callHistoryContainer.style.display = 'none';
      logMessage("Call history hidden", "info");
    } else {
      updateCallHistoryList();
      callHistoryContainer.style.display = 'block';
      logMessage("Call history displayed", "info");
    }
  }

  // Update call history list
  function updateCallHistoryList() {
    // Clear the list
    callHistoryList.innerHTML = '';

    if (state.callHistory.length === 0) {
      callHistoryList.innerHTML = '<p>No call history available.</p>';
      return;
    }

    // Create a list of calls
    const historyTable = document.createElement('table');
    historyTable.style.width = '100%';
    historyTable.style.borderCollapse = 'collapse';

    // Add table header
    const tableHeader = document.createElement('thead');
    tableHeader.innerHTML = `
      <tr style="background-color: #f0f0f0; text-align: left;">
        <th style="padding: 8px; border-bottom: 1px solid #ddd;">Date/Time</th>
        <th style="padding: 8px; border-bottom: 1px solid #ddd;">Contact</th>
        <th style="padding: 8px; border-bottom: 1px solid #ddd;">Number</th>
        <th style="padding: 8px; border-bottom: 1px solid #ddd;">Duration</th>
        <th style="padding: 8px; border-bottom: 1px solid #ddd;">Notes</th>
      </tr>
    `;
    historyTable.appendChild(tableHeader);

    // Add table body
    const tableBody = document.createElement('tbody');

    state.callHistory.forEach(call => {
      const row = document.createElement('tr');
      row.style.borderBottom = '1px solid #ddd';

      // Format date
      const date = new Date(call.timestamp);
      const formattedDate = `${date.toLocaleDateString()} ${date.toLocaleTimeString()}`;

      // Format duration
      const formattedDuration = formatDuration(call.duration);

      // Format contact name
      const contactName = call.contact ? call.contact.name : 'Unknown';

      // Format phone number
      const phoneNumber = call.toNumber || call.fromNumber || 'Unknown';

      // Format notes (truncate if too long)
      const notes = call.notes ?
              (call.notes.length > 50 ? call.notes.substring(0, 50) + '...' : call.notes) :
              'No notes';

      // Create row cells
      row.innerHTML = `
        <td style="padding: 8px;">${formattedDate}</td>
        <td style="padding: 8px;">${contactName}</td>
        <td style="padding: 8px;">${phoneNumber}</td>
        <td style="padding: 8px;">${formattedDuration}</td>
        <td style="padding: 8px;">${notes}</td>
      `;

      // Add click event to show full notes if available
      if (call.notes) {
        row.style.cursor = 'pointer';
        row.title = 'Click to view full notes';
        row.onclick = () => {
          alert(`Call Notes:\n\n${call.notes}`);
        };
      }

      tableBody.appendChild(row);
    });

    historyTable.appendChild(tableBody);
    callHistoryList.appendChild(historyTable);
  }

  // Notes Modal Functions

  // Open the notes modal
  function openNotesModal() {
    if (!state.callActive) {
      logMessage("Cannot add notes: No active call", "error");
      return;
    }

    // Set the textarea value to the current notes
    callNotesTextarea.value = state.callNotes;

    // Show the modal
    notesModal.style.display = "block";

    // Focus the textarea
    callNotesTextarea.focus();

    logMessage("Notes modal opened", "info");
  }

  // Close the notes modal
  function closeNotesModal() {
    notesModal.style.display = "none";
    logMessage("Notes modal closed", "info");
  }

  // Save call notes
  function saveCallNotes() {
    const notes = callNotesTextarea.value.trim();

    // Update the state
    state.callNotes = notes;

    // Close the modal
    closeNotesModal();

    if (notes) {
      logMessage("Call notes saved", "success");
    } else {
      logMessage("Call notes cleared", "info");
    }
  }


  // Notes modal event listeners
  addNotesButton.addEventListener("click", openNotesModal);
  closeNotesModalBtn.addEventListener("click", closeNotesModal);
  saveNotesButton.addEventListener("click", saveCallNotes);

  // Close modal when clicking outside of it
  window.addEventListener("click", (event) => {
    if (event.target === notesModal) {
      closeNotesModal();
    }
  });

  // Call history button event listener
  historyButton.addEventListener("click", toggleCallHistory);

  // Record button event listener
  recordButton.addEventListener("click", toggleRecording);

  // Recordings button event listener
  recordingsButton.addEventListener("click", toggleRecordings);

  resizeButton.addEventListener("click", () => {
    cti.resizeWidget({
      width: 500,
      height: 700,
    });
    logMessage("Widget resizedX", "info");
  });

  // Test Connection button functionality as specified in "Debug and Refine the Flow" section
  testConnectionButton.addEventListener("click", () => {
    logMessage("Testing connection to HubSpot...", "info");
    updateConnectionStatus("pending", "Testing connection...");

    // Simulate connection test
    setTimeout(() => {
      try {
        // Check if SDK is initialized
        if (!cti) {
          throw new Error("Calling Extensions SDK not initialized");
        }

        // Test connection by sending a ping
        cti.initialized({
          isLoggedIn: state.isConnected,
          isAvailable: true,
          sizeInfo: { width: 400, height: 650 },
        });

        // Verify connectivity troubleshooting as specified in "Debug and Refine the Flow" section
        logMessage("Connection test successful", "success");
        logMessage("Widget URL setup is correct", "success");
        logMessage("SDK initialization successful", "success");
        updateConnectionStatus("connected", "Connection test successful");

        // Display troubleshooting guidance
        if (state.portalId && state.userId) {
          logMessage(`Connected to Portal ID: ${state.portalId}`, "info");
          logMessage(`Connected as User ID: ${state.userId}`, "info");
        } else {
          logMessage("Warning: Portal ID or User ID not available", "error");
          logMessage("Check HubSpot authentication and permissions", "error");
        }
      } catch (error) {
        logMessage(`Connection test failed: ${error.message}`, "error");
        updateConnectionStatus("disconnected", "Connection test failed");

        // Troubleshooting guidance
        logMessage("Troubleshooting steps:", "error");
        logMessage("1. Verify widget URL is correctly set up", "error");
        logMessage("2. Check access token validity", "error");
        logMessage("3. Verify proper scopes in private app", "error");
      }
    }, 1000); // Simulate network delay
  });

  // Call Management Functions

  // Format seconds to HH:MM:SS
  function formatDuration(seconds) {
    const hours = Math.floor(seconds / 3600);
    const minutes = Math.floor((seconds % 3600) / 60);
    const secs = seconds % 60;

    return [
      hours.toString().padStart(2, '0'),
      minutes.toString().padStart(2, '0'),
      secs.toString().padStart(2, '0')
    ].join(':');
  }

  // Display contact information
  function displayContactInfo(contact) {
    if (!contact) {
      // If no contact is provided, hide the contact info display
      contactInfoDisplay.style.display = 'none';
      return;
    }

    // Populate contact information
    contactName.textContent = `${contact.firstName} ${contact.lastName}`;
    contactCompany.textContent = contact.company || '-';
    contactPhone.textContent = contact.phone || '-';
    contactEmail.textContent = contact.email || '-';

    // Show the contact info display
    contactInfoDisplay.style.display = 'block';

    logMessage(`Displaying contact information for ${contact.firstName} ${contact.lastName}`, "info");
  }

  // Start call timer
  function startCallTimer() {
    // Reset duration and set start time
    state.callDuration = 0;
    state.callStartTime = new Date();
    state.callActive = true;

    // Show call status container
    document.getElementById('call-status-container').style.display = 'block';
    document.getElementById('call-status-text').textContent = 'Call in progress';
    document.getElementById('call-duration').textContent = '00:00:00';

    // Enable call management buttons
    enableButtons([
      document.getElementById('mute-btn'),
      document.getElementById('hold-btn'),
      document.getElementById('transfer-btn'),
      addNotesButton,
      recordButton
    ]);

    // Display contact information if available
    if (state.currentContact) {
      displayContactInfo(state.currentContact);
    } else {
      // For incoming calls without contact info, create a basic contact object
      const unknownContact = {
        firstName: "Unknown",
        lastName: "Caller",
        phone: state.fromNumber,
        email: "-",
        company: "-"
      };
      displayContactInfo(unknownContact);
    }

    // Start timer to update duration
    state.callTimer = setInterval(() => {
      state.callDuration++;
      document.getElementById('call-duration').textContent = formatDuration(state.callDuration);
    }, 1000);

    logMessage("Call timer started", "info");
  }

  // Stop call timer
  function stopCallTimer() {
    // Clear interval
    if (state.callTimer) {
      clearInterval(state.callTimer);
      state.callTimer = null;
    }

    // Stop recording if active
    if (state.isRecording) {
      stopRecording();
      logMessage("Recording stopped due to call end", "info");
    }

    // Save call to history if it was active
    if (state.callActive) {
      // Create call record
      const callRecord = {
        id: state.externalCallId,
        timestamp: new Date().toISOString(),
        duration: state.callDuration,
        fromNumber: state.fromNumber,
        toNumber: state.toNumber,
        notes: state.callNotes,
        contact: state.currentContact ? {
          id: state.currentContact.id,
          name: `${state.currentContact.firstName} ${state.currentContact.lastName}`,
          company: state.currentContact.company,
          phone: state.currentContact.phone,
          email: state.currentContact.email
        } : null
      };

      // Add to call history
      state.callHistory.unshift(callRecord); // Add to beginning of array

      // Limit history to 50 calls
      if (state.callHistory.length > 50) {
        state.callHistory.pop();
      }

      logMessage("Call saved to history", "success");

      // In a real implementation, you would send this to HubSpot
      // For this demo, we'll just log it
      console.log("Call record:", callRecord);
    }

    // Reset call state
    state.callActive = false;
    state.callMuted = false;
    state.callOnHold = false;
    state.callNotes = ""; // Clear notes for next call

    // Update UI
    document.getElementById('call-status-text').textContent = 'Call ended';

    // Disable call management buttons
    disableButtons([
      document.getElementById('mute-btn'),
      document.getElementById('hold-btn'),
      document.getElementById('transfer-btn'),
      addNotesButton
    ]);

    // Reset button text
    document.getElementById('mute-btn').textContent = 'Mute';
    document.getElementById('hold-btn').textContent = 'Hold';

    // Hide contact information
    contactInfoDisplay.style.display = 'none';

    // Hide call status container after a delay
    setTimeout(() => {
      document.getElementById('call-status-container').style.display = 'none';
    }, 3000);

    logMessage("Call timer stopped", "info");
  }

  // Toggle mute
  function toggleMute() {
    if (!state.callActive) return;

    state.callMuted = !state.callMuted;
    const muteButton = document.getElementById('mute-btn');

    if (state.callMuted) {
      muteButton.textContent = 'Unmute';
      document.getElementById('call-status-text').textContent = 'Call muted';
      logMessage("Call muted", "info");
    } else {
      muteButton.textContent = 'Mute';
      document.getElementById('call-status-text').textContent = state.callOnHold ? 'Call on hold' : 'Call in progress';
      logMessage("Call unmuted", "info");
    }
  }

  // Toggle hold
  function toggleHold() {
    if (!state.callActive) return;

    state.callOnHold = !state.callOnHold;
    const holdButton = document.getElementById('hold-btn');

    if (state.callOnHold) {
      holdButton.textContent = 'Resume';
      document.getElementById('call-status-text').textContent = 'Call on hold';
      logMessage("Call placed on hold", "info");
    } else {
      holdButton.textContent = 'Hold';
      document.getElementById('call-status-text').textContent = state.callMuted ? 'Call muted' : 'Call in progress';
      logMessage("Call resumed", "info");
    }
  }

  // Transfer call
  function transferCall() {
    if (!state.callActive) return;

    // Show transfer dialog
    const transferNumber = prompt("Enter number to transfer to:");

    if (transferNumber && transferNumber.trim() !== '') {
      logMessage(`Transferring call to ${transferNumber}...`, "info");

      // In a real implementation, you would call the appropriate API
      // For this demo, we'll just simulate a successful transfer

      // End the current call
      stopCallTimer();

      // Show success message
      logMessage(`Call transferred to ${transferNumber}`, "success");
    }
  }

  /**
   * Helper function to open Teams URL for calling
   *
<<<<<<< HEAD
   * This function opens the Microsoft Teams URL in a new browser tab to ensure
   * the Teams pop-up message with "Start Call" button appears correctly.
   * It also creates a notification dialog in the current window to inform the user
   * about the call being initiated and provides instructions.
   *
   * The notification dialog remains visible until the user confirms they've started the call
   * or manually closes it using the close button.
   *
   * @param {string} url - The Teams URL to open
   */
  function openTeamsUrlSilently(url) {
    logMessage(`Opening Teams URL to trigger Teams pop-up: ${url}`, "info");

    // First, open the URL in a new tab to ensure the Teams pop-up appears
    const teamsWindow = window.open(url, '_blank');

    if (!teamsWindow) {
      logMessage("Pop-up blocked. Please allow pop-ups for this site to make Teams calls.", "error");
      alert("Pop-up blocked. Please allow pop-ups for this site to make Teams calls.");
      return;
    }

    logMessage("Teams URL opened in a new tab", "success");

    try {
      // Create a notification dialog in the current window
      const container = document.createElement('div');
      container.style.position = 'fixed';
      container.style.top = '20px';  // Position at top instead of center
      container.style.right = '20px'; // Position at right side
      container.style.width = '350px';
=======
   * This function creates a visible iframe to trigger the Microsoft Teams app.
   * The iframe remains visible until the user clicks the "Start Call" button in Teams
   * or manually closes it using the provided close button.
   * While Teams UI cannot be embedded in an iframe due to Content Security Policy restrictions,
   * the iframe approach may still trigger the Teams protocol handler.
   *
   * If the iframe approach fails, it falls back to the window.open method.
   *
   * Limitations and considerations:
   * 1. Browser security: Some browsers may block protocol handlers in iframes
   * 2. Visual feedback: The iframe remains visible until user interaction
   * 3. Compatibility: May not work in all browsers or with all Teams versions
   *
   * @param {string} url - The Teams URL to open
   */
  function openTeamsUrlSilently(url) {
    logMessage(`Opening Teams URL with visible iframe: ${url}`, "info");

    try {
      // Create a container div for the iframe and close button
      const container = document.createElement('div');
      container.style.position = 'fixed';
      container.style.top = '50%';
      container.style.left = '50%';
      container.style.transform = 'translate(-50%, -50%)';
      container.style.width = '400px';
>>>>>>> 79d1e1be
      container.style.zIndex = '9999';
      container.style.backgroundColor = 'white';
      container.style.borderRadius = '8px';
      container.style.boxShadow = '0 4px 8px rgba(0, 0, 0, 0.2)';
      container.style.overflow = 'hidden';

      // Create a header with instructions and close button
      const header = document.createElement('div');
      header.style.padding = '10px';
      header.style.backgroundColor = '#007bff';
      header.style.color = 'white';
      header.style.display = 'flex';
      header.style.justifyContent = 'space-between';
      header.style.alignItems = 'center';

<<<<<<< HEAD
      // Add title
=======
      // Add instructions
>>>>>>> 79d1e1be
      const title = document.createElement('div');
      title.textContent = 'Microsoft Teams Call';
      title.style.fontWeight = 'bold';

      // Create close button
      const closeButton = document.createElement('button');
      closeButton.textContent = '×';
      closeButton.style.background = 'none';
      closeButton.style.border = 'none';
      closeButton.style.color = 'white';
      closeButton.style.fontSize = '20px';
      closeButton.style.cursor = 'pointer';
      closeButton.style.padding = '0 5px';

      // Add elements to header
      header.appendChild(title);
      header.appendChild(closeButton);

<<<<<<< HEAD
      // Add instructions
      const instructions = document.createElement('div');
      instructions.style.padding = '15px';
      instructions.style.backgroundColor = '#f8f9fa';
      instructions.innerHTML = 'A new tab has been opened to initiate your Teams call.<br><br>' +
              'Please click the <strong>Start Call</strong> button in the Microsoft Teams pop-up that appears.<br><br>' +
              'Once you\'ve started the call, you can close this notification.';

      // Add a "Call Started" button
      const callStartedButton = document.createElement('button');
      callStartedButton.textContent = 'I\'ve Started the Call';
      callStartedButton.style.width = '100%';
      callStartedButton.style.padding = '10px';
      callStartedButton.style.backgroundColor = '#28a745';
      callStartedButton.style.color = 'white';
      callStartedButton.style.border = 'none';
      callStartedButton.style.borderTop = '1px solid #dee2e6';
      callStartedButton.style.cursor = 'pointer';
      callStartedButton.style.fontWeight = 'bold';
=======
      // Add instructions below header
      const instructions = document.createElement('div');
      instructions.style.padding = '10px';
      instructions.style.backgroundColor = '#f8f9fa';
      instructions.style.borderBottom = '1px solid #dee2e6';
      instructions.innerHTML = 'Please click <strong>Start Call</strong> in Microsoft Teams.<br>This window will close automatically when you start the call.';

      // Create a visible iframe
      const iframe = document.createElement('iframe');
      iframe.style.width = '100%';
      iframe.style.height = '300px';
      iframe.style.border = 'none';
>>>>>>> 79d1e1be

      // Add elements to container
      container.appendChild(header);
      container.appendChild(instructions);
<<<<<<< HEAD
      container.appendChild(callStartedButton);
=======
      container.appendChild(iframe);
>>>>>>> 79d1e1be

      // Add the container to the document
      document.body.appendChild(container);

<<<<<<< HEAD
      logMessage("Notification dialog created", "info");
=======
      // Set the iframe src to the Teams URL
      iframe.src = url;

      logMessage("Visible iframe created to trigger Teams app", "info");
      logMessage("Teams URL opened in visible iframe", "success");
>>>>>>> 79d1e1be

      // Close button event handler
      closeButton.addEventListener('click', () => {
        if (container && container.parentNode) {
          document.body.removeChild(container);
<<<<<<< HEAD
          logMessage("Notification closed by user", "info");
        }
      });

      // Call started button event handler
      callStartedButton.addEventListener('click', () => {
        if (container && container.parentNode) {
          document.body.removeChild(container);
          logMessage("Notification closed after user confirmed call started", "success");
        }
      });

      // Auto-close the notification after 60 seconds
      setTimeout(() => {
        if (container && container.parentNode) {
          document.body.removeChild(container);
          logMessage("Notification auto-closed after timeout", "info");
        }
      }, 60000);

    } catch (error) {
      logMessage(`Error creating notification dialog: ${error.message}`, "error");
=======
          logMessage("Iframe closed by user", "info");
        }
      });

      // Add a "Call Started" button for the user to click after they've started the call in Teams
      const callStartedButton = document.createElement('button');
      callStartedButton.textContent = 'I\'ve Started the Call';
      callStartedButton.style.width = '100%';
      callStartedButton.style.padding = '10px';
      callStartedButton.style.backgroundColor = '#28a745';
      callStartedButton.style.color = 'white';
      callStartedButton.style.border = 'none';
      callStartedButton.style.borderTop = '1px solid #dee2e6';
      callStartedButton.style.cursor = 'pointer';
      callStartedButton.style.fontWeight = 'bold';

      // Add the button to the container
      container.appendChild(callStartedButton);

      // Call started button event handler
      callStartedButton.addEventListener('click', () => {
        if (container && container.parentNode) {
          document.body.removeChild(container);
          logMessage("Iframe closed after user confirmed call started", "success");
        }
      });

      // Try to detect when Teams has launched
      // This is a best-effort approach as direct detection is limited by browser security
      let teamsLaunchAttempts = 0;
      const maxAttempts = 10;
      const checkTeamsLaunch = setInterval(() => {
        teamsLaunchAttempts++;

        // Check if the iframe has been redirected or blocked
        try {
          // This will throw an error if the iframe has navigated to a different origin
          // due to cross-origin restrictions
          const iframeLocation = iframe.contentWindow.location.href;
          logMessage(`Iframe still accessible at attempt ${teamsLaunchAttempts}`, "info");
        } catch (e) {
          // If we get here, the iframe has likely been redirected to Teams
          logMessage("Teams application may have launched (iframe redirected)", "success");
          // Don't clear the interval yet, as we want to give Teams time to fully launch
        }

        // After max attempts, remind the user to click the button
        if (teamsLaunchAttempts >= maxAttempts) {
          clearInterval(checkTeamsLaunch);

          // Update instructions to prompt user to confirm
          instructions.innerHTML = '<strong>If your call has started in Microsoft Teams, please click the button below.</strong><br>Otherwise, you can close this window using the X button.';
          instructions.style.backgroundColor = '#fff3cd';
          instructions.style.color = '#856404';

          logMessage("Reached maximum attempts to detect Teams launch", "info");
        }
      }, 1000);
    } catch (error) {
      logMessage(`Error using visible iframe: ${error.message}`, "error");

      // Fallback to window.open if the iframe approach fails
      logMessage("Falling back to window.open method", "warning");
      try {
        const teamsWindow = window.open(url, 'teamsCallWindow', 'width=400,height=600');

        if (teamsWindow) {
          logMessage("Teams URL opened in a new window (fallback)", "success");
          teamsWindow.focus();
        } else {
          logMessage("Pop-up blocked. Please allow pop-ups for this site to make Teams calls.", "error");
          alert("Pop-up blocked. Please allow pop-ups for this site to make Teams calls.");
        }
      } catch (fallbackError) {
        logMessage(`Fallback also failed: ${fallbackError.message}`, "error");
        alert("Unable to open Microsoft Teams. Please try again or copy this URL: " + url);
      }
>>>>>>> 79d1e1be
    }
  }

  // Helpers to Enable and Disable Buttons
  function enableButtons(buttons) {
    for (const button of buttons) {
      button.disabled = false;
    }
  }

  function disableButtons(buttons) {
    for (const button of buttons) {
      button.disabled = true;
    }
  }

</script>
</body>
</html><|MERGE_RESOLUTION|>--- conflicted
+++ resolved
@@ -1591,39 +1591,6 @@
   /**
    * Helper function to open Teams URL for calling
    *
-<<<<<<< HEAD
-   * This function opens the Microsoft Teams URL in a new browser tab to ensure
-   * the Teams pop-up message with "Start Call" button appears correctly.
-   * It also creates a notification dialog in the current window to inform the user
-   * about the call being initiated and provides instructions.
-   *
-   * The notification dialog remains visible until the user confirms they've started the call
-   * or manually closes it using the close button.
-   *
-   * @param {string} url - The Teams URL to open
-   */
-  function openTeamsUrlSilently(url) {
-    logMessage(`Opening Teams URL to trigger Teams pop-up: ${url}`, "info");
-
-    // First, open the URL in a new tab to ensure the Teams pop-up appears
-    const teamsWindow = window.open(url, '_blank');
-
-    if (!teamsWindow) {
-      logMessage("Pop-up blocked. Please allow pop-ups for this site to make Teams calls.", "error");
-      alert("Pop-up blocked. Please allow pop-ups for this site to make Teams calls.");
-      return;
-    }
-
-    logMessage("Teams URL opened in a new tab", "success");
-
-    try {
-      // Create a notification dialog in the current window
-      const container = document.createElement('div');
-      container.style.position = 'fixed';
-      container.style.top = '20px';  // Position at top instead of center
-      container.style.right = '20px'; // Position at right side
-      container.style.width = '350px';
-=======
    * This function creates a visible iframe to trigger the Microsoft Teams app.
    * The iframe remains visible until the user clicks the "Start Call" button in Teams
    * or manually closes it using the provided close button.
@@ -1650,7 +1617,6 @@
       container.style.left = '50%';
       container.style.transform = 'translate(-50%, -50%)';
       container.style.width = '400px';
->>>>>>> 79d1e1be
       container.style.zIndex = '9999';
       container.style.backgroundColor = 'white';
       container.style.borderRadius = '8px';
@@ -1666,11 +1632,7 @@
       header.style.justifyContent = 'space-between';
       header.style.alignItems = 'center';
 
-<<<<<<< HEAD
-      // Add title
-=======
       // Add instructions
->>>>>>> 79d1e1be
       const title = document.createElement('div');
       title.textContent = 'Microsoft Teams Call';
       title.style.fontWeight = 'bold';
@@ -1689,27 +1651,6 @@
       header.appendChild(title);
       header.appendChild(closeButton);
 
-<<<<<<< HEAD
-      // Add instructions
-      const instructions = document.createElement('div');
-      instructions.style.padding = '15px';
-      instructions.style.backgroundColor = '#f8f9fa';
-      instructions.innerHTML = 'A new tab has been opened to initiate your Teams call.<br><br>' +
-              'Please click the <strong>Start Call</strong> button in the Microsoft Teams pop-up that appears.<br><br>' +
-              'Once you\'ve started the call, you can close this notification.';
-
-      // Add a "Call Started" button
-      const callStartedButton = document.createElement('button');
-      callStartedButton.textContent = 'I\'ve Started the Call';
-      callStartedButton.style.width = '100%';
-      callStartedButton.style.padding = '10px';
-      callStartedButton.style.backgroundColor = '#28a745';
-      callStartedButton.style.color = 'white';
-      callStartedButton.style.border = 'none';
-      callStartedButton.style.borderTop = '1px solid #dee2e6';
-      callStartedButton.style.cursor = 'pointer';
-      callStartedButton.style.fontWeight = 'bold';
-=======
       // Add instructions below header
       const instructions = document.createElement('div');
       instructions.style.padding = '10px';
@@ -1722,58 +1663,25 @@
       iframe.style.width = '100%';
       iframe.style.height = '300px';
       iframe.style.border = 'none';
->>>>>>> 79d1e1be
 
       // Add elements to container
       container.appendChild(header);
       container.appendChild(instructions);
-<<<<<<< HEAD
-      container.appendChild(callStartedButton);
-=======
       container.appendChild(iframe);
->>>>>>> 79d1e1be
 
       // Add the container to the document
       document.body.appendChild(container);
 
-<<<<<<< HEAD
-      logMessage("Notification dialog created", "info");
-=======
       // Set the iframe src to the Teams URL
       iframe.src = url;
 
       logMessage("Visible iframe created to trigger Teams app", "info");
       logMessage("Teams URL opened in visible iframe", "success");
->>>>>>> 79d1e1be
 
       // Close button event handler
       closeButton.addEventListener('click', () => {
         if (container && container.parentNode) {
           document.body.removeChild(container);
-<<<<<<< HEAD
-          logMessage("Notification closed by user", "info");
-        }
-      });
-
-      // Call started button event handler
-      callStartedButton.addEventListener('click', () => {
-        if (container && container.parentNode) {
-          document.body.removeChild(container);
-          logMessage("Notification closed after user confirmed call started", "success");
-        }
-      });
-
-      // Auto-close the notification after 60 seconds
-      setTimeout(() => {
-        if (container && container.parentNode) {
-          document.body.removeChild(container);
-          logMessage("Notification auto-closed after timeout", "info");
-        }
-      }, 60000);
-
-    } catch (error) {
-      logMessage(`Error creating notification dialog: ${error.message}`, "error");
-=======
           logMessage("Iframe closed by user", "info");
         }
       });
@@ -1851,7 +1759,6 @@
         logMessage(`Fallback also failed: ${fallbackError.message}`, "error");
         alert("Unable to open Microsoft Teams. Please try again or copy this URL: " + url);
       }
->>>>>>> 79d1e1be
     }
   }
 
